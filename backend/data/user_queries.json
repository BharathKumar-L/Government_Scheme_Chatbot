--- conflicted
+++ resolved
@@ -102,7 +102,6 @@
     "query": "College",
     "response": "**Merit Scholarship Scheme - Complete Information**\n\n**Objective:** To provide financial assistance to meritorious students from economically weaker sections\n\n**Eligibility:** Students from economically weaker sections, Minimum 50% marks in previous examination, Family income less than ₹2.5 lakh per annum\n\n**Benefits:** ₹10,000 to ₹20,000 per annum based on course\n\n**Documents Required:** \n\n**Application Procedure:** \n\n**Contact Information:** NSP Helpline: 0120-6619540\n**Official Website:** https://scholarships.gov.in",
     "language": "en",
-<<<<<<< HEAD
     "timestamp": "2025-10-17T05:55:59.479Z"
   },
   {
@@ -173,8 +172,6 @@
     "query": "hi",
     "response": "**Merit Scholarship Scheme - Complete Information**\n\n**Objective:** To provide financial assistance to meritorious students from economically weaker sections\n\n**Eligibility:** Students from economically weaker sections, Minimum 50% marks in previous examination, Family income less than ₹2.5 lakh per annum\n\n**Benefits:** ₹10,000 to ₹20,000 per annum based on course\n\n**Documents Required:** \n\n**Application Procedure:** \n\n**Contact Information:** NSP Helpline: 0120-6619540\n**Official Website:** https://scholarships.gov.in",
     "language": "en",
-    "timestamp": "2025-10-26T17:45:45.968Z"
-=======
     "timestamp": "2025-10-17T07:08:39.850Z"
   },
   {
@@ -190,6 +187,5 @@
     "response": "**PM Kisan Samman Nidhi - Complete Information**\n\n**Objective:** To provide income support to all landholding farmers families in the country\n\n**Eligibility:** All landholding farmers families, Small and marginal farmers, Family should have cultivable land\n\n**Benefits:** ₹6,000 per year in three equal installments of ₹2,000 each\n\n**Documents Required:** Land records, Aadhaar card, Bank account details, Mobile number\n\n**Application Procedure:** Visit nearest Common Service Centre (CSC), Submit required documents, Fill the application form, Get application receipt\n\n**Contact Information:** PM-KISAN Helpline: 1800-180-1551\n**Official Website:** https://pmkisan.gov.in",
     "language": "en",
     "timestamp": "2025-10-26T13:10:21.715Z"
->>>>>>> a6a87b68
   }
 ]